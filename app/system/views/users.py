from typing import List

from fastapi import APIRouter, Depends, HTTPException, Security
from tortoise.contrib.fastapi import HTTPNotFoundError

from app.system.filters import ListUserFilterSet
from app.system.models import Permission, Role, User
from app.system.serializers import PermissionDetail, RoleDetail, UserCreate, UserDetail, UserPatch, UserUpdate
from app.system.views.auth import get_current_active_user
from cores.paginate import PageModel, PaginationParams, paginate
from cores.pwd import get_password_hash
from cores.response import ResponseModel

user_router = APIRouter()


async def validate_user(user_id: int) -> User:
    if not (user := await User.get_queryset().get_or_none(id=user_id)):
        raise HTTPException(status_code=404, detail=f"User {user_id} not found")
    return user


@user_router.post(
    path="",
    summary="创建用户",
    response_model=ResponseModel[UserDetail],
    dependencies=[Security(get_current_active_user, scopes=["system:user:create"])],
)
async def create_user(user: UserCreate):
    """
    创建一个新的系统用户。
    - **user**: 要创建的用户的详细信息。
    """
    password = get_password_hash(user.password)
    user_obj = await User.create(**user.dict(exclude_unset=True), hashed_password=password)
    user_data = await UserDetail.from_tortoise_orm(user_obj)
    return ResponseModel(data=user_data)


@user_router.get(
    "",
    summary="获取用户列表",
    response_model=ResponseModel[PageModel[UserDetail]],
    dependencies=[Security(get_current_active_user, scopes=["system:user:read"])],
)
async def list_user(
        user_filter: ListUserFilterSet = Depends(),
        pagination: PaginationParams = Depends(),
):
    """
    获取系统用户列表，支持多种过滤条件。
    - **username**: 用户名过滤条件（模糊匹配）。
    - **email**: 电子邮件过滤条件（模糊匹配）。
    - **is_active**: 是否激活过滤条件。
    - **is_superuser**: 是否超级用户过滤条件。
    """
    query = user_filter.apply_filters()
    page_data = await paginate(query, pagination, UserDetail)
    return ResponseModel(data=page_data)


@user_router.get(
    "/{user_id}",
    summary="获取用户详细信息",
    response_model=ResponseModel[UserDetail],
    responses={404: {"model": HTTPNotFoundError}},
    dependencies=[Security(get_current_active_user, scopes=["system:user:read"])],
)
async def get_user(user_id: int):
    """
    根据用户 ID 获取单个用户的详细信息。
    - **user_id**: 用户的唯一标识符。
    """
    user = await User.get_queryset().get_or_none(id=user_id)
    if not user:
        raise HTTPException(status_code=404, detail=f"User {user_id} not found")
    user_data = await UserDetail.from_tortoise_orm(user)
    return ResponseModel(data=user_data)


@user_router.put(
<<<<<<< HEAD
    "/{user_id}", summary="更新用户信息", response_model=ResponseModel[UserDetail], responses={404: {"model": HTTPNotFoundError}}
=======
    "/{user_id}",
    summary="更新用户信息",
    response_model=ResponseModel[UserDetail],
    responses={404: {"model": HTTPNotFoundError}},
    dependencies=[Security(get_current_active_user, scopes=["system:user:update"])],
>>>>>>> a3ac2243
)
async def update_user(user_id: int, user: UserUpdate):
    """
    更新指定 ID 用户的信息。
    - **user_id**: 要更新的用户的唯一标识符。
    - **user**: 更新后的用户详细信息。
    """
    updated_count = await User.get_queryset().filter(id=user_id).update(**user.dict(exclude_unset=True))
    if not updated_count:
        raise HTTPException(status_code=404, detail=f"User {user_id} not found")
    user_obj = await User.get_queryset().get(id=user_id)
    user_data = await UserDetail.from_tortoise_orm(user_obj)
    return ResponseModel(data=user_data)


@user_router.patch(
<<<<<<< HEAD
    "/{user_id}", summary="部分更新用户信息", response_model=ResponseModel[UserDetail], responses={404: {"model": HTTPNotFoundError}}
=======
    "/{user_id}",
    summary="部分更新用户信息",
    response_model=ResponseModel[UserDetail],
    responses={404: {"model": HTTPNotFoundError}},
    dependencies=[Security(get_current_active_user, scopes=["system:user:update"])],
>>>>>>> a3ac2243
)
async def patch_user(user_id: int, user: UserPatch):
    """
    部分更新指定 ID 用户的信息。
    - **user_id**: 要更新的用户的唯一标识符。
    - **user**: 更新后的用户详细信息（仅更新提供的字段）。
    """
    updated_count = await User.get_queryset().filter(id=user_id).update(**user.dict(exclude_unset=True))
    if not updated_count:
        raise HTTPException(status_code=404, detail=f"User {user_id} not found")
    user_obj = await User.get_queryset().get(id=user_id)
    user_data = await UserDetail.from_tortoise_orm(user_obj)
    return ResponseModel(data=user_data)


@user_router.delete(
    "/{user_id}",
    summary="删除用户",
    response_model=ResponseModel[dict],
    responses={404: {"model": HTTPNotFoundError}},
    dependencies=[Security(get_current_active_user, scopes=["system:user:delete"])],
)
async def delete_user(user_id: int):
    """
    删除指定 ID 的用户。
    - **user_id**: 要删除的用户的唯一标识符。
    """
    deleted_count = await User.get_queryset().filter(id=user_id).delete()
    if not deleted_count:
        raise HTTPException(status_code=404, detail=f"User {user_id} not found")
    return ResponseModel(data={"deleted": deleted_count})


# 获取用户的角色列表
@user_router.get(
    "/{user_id}/roles",
    summary="获取用户角色列表",
    response_model=ResponseModel[List],
    responses={404: {"model": HTTPNotFoundError}},
    dependencies=[Security(get_current_active_user, scopes=["system:user:read", "system:role:read"])],
)
async def get_user_roles(user_id: int):
    """
    获取指定用户的角色列表。
    - **user_id**: 用户的唯一标识符。
    """
    user = await User.get_queryset().prefetch_related("roles").get_or_none(id=user_id)
    if not user:
        raise HTTPException(status_code=404, detail=f"User {user_id} not found")
    roles_data = await RoleDetail.from_queryset(user.roles.all())
    return ResponseModel(data=roles_data)


# 获取用户的权限列表
@user_router.get(
    "/{user_id}/permissions",
    summary="获取用户权限列表",
    response_model=ResponseModel[List[PermissionDetail]],
    responses={404: {"model": HTTPNotFoundError}},
    dependencies=[Security(get_current_active_user, scopes=["system:user:read", "system:permission:read"])],
)
async def get_user_permissions(user_id: int):
    """
    获取指定用户的权限列表。
    - **user_id**: 用户的唯一标识符。
    """
    user = await validate_user(user_id)

    permissions_data = await PermissionDetail.from_queryset(user.permissions.all())
    return ResponseModel(data=permissions_data)


# 用户添加角色
@user_router.post(
    "/{user_id}/roles",
    summary="为用户添加角色",
    response_model=ResponseModel[List[RoleDetail]],
    dependencies=[Security(get_current_active_user, scopes=["system:user:update", "system:role:read"])],
)
async def add_role_to_user(user_id: int, role_ids: List[int]):
    """
    为用户添加一个或多个角色。
    - **user_id**: 用户的唯一标识符。
    - **role_ids**: 要添加的角色的唯一标识符列表。
    """
    user = await validate_user(user_id)

    roles = await Role.get_queryset().filter(id__in=role_ids).all()
    if len(roles) != len(role_ids):
        missing_ids = set(role_ids) - {role.id for role in roles}
        raise HTTPException(status_code=404, detail=f"Roles with IDs {missing_ids} not found")

    await user.roles.add(*roles)

    # 获取更新后的用户数据
    updated_user = await User.get_queryset().get(id=user_id)
    role_data = await RoleDetail.from_queryset(updated_user.roles.all())
    return ResponseModel(data=role_data)


# 用户修改角色
@user_router.put(
    "/{user_id}/roles",
    summary="修改用户角色",
    response_model=ResponseModel[List[RoleDetail]],
    dependencies=[Security(get_current_active_user, scopes=["system:user:update", "system:role:read"])],
)
async def update_roles_for_user(user_id: int, role_ids: List[int]):
    """
    修改用户的角色（覆盖更新）。
    - **user_id**: 用户的唯一标识符。
    - **role_ids**: 要设置的角色的唯一标识符列表。
    """
    user = await validate_user(user_id)

    roles = await Role.get_queryset().filter(id__in=role_ids).all()
    if len(roles) != len(role_ids):
        missing_ids = set(role_ids) - {role.id for role in roles}
        raise HTTPException(status_code=404, detail=f"Roles with IDs {missing_ids} not found")

    await user.roles.clear()
    await user.roles.add(*roles)

    # 获取更新后的用户数据
    updated_user = await User.get_queryset().get(id=user_id)
    role_data = await RoleDetail.from_queryset(updated_user.roles.all())
    return ResponseModel(data=role_data)


# 用户删除角色
@user_router.delete(
    "/{user_id}/roles",
    summary="删除用户角色",
    response_model=ResponseModel[List[RoleDetail]],
    dependencies=[Security(get_current_active_user, scopes=["system:user:update", "system:role:read"])],
)
async def delete_roles_from_user(user_id: int, role_ids: List[int]):
    """
    删除用户的一个或多个角色。
    - **user_id**: 用户的唯一标识符。
    - **role_ids**: 要删除的角色的唯一标识符列表。
    """
    user = await validate_user(user_id)

    roles = await Role.get_queryset().filter(id__in=role_ids).all()
    if len(roles) != len(role_ids):
        missing_ids = set(role_ids) - {role.id for role in roles}
        raise HTTPException(status_code=404, detail=f"Roles with IDs {missing_ids} not found")

    await user.roles.remove(*roles)

    # 获取更新后的用户数据
    updated_user = await User.get_queryset().get(id=user_id)
    role_data = await RoleDetail.from_queryset(updated_user.roles.all())
    return ResponseModel(data=role_data)


# 用户添加权限
@user_router.post(
    "/{user_id}/permissions",
    summary="为用户添加权限",
    response_model=ResponseModel[List[PermissionDetail]],
    dependencies=[Security(get_current_active_user, scopes=["system:user:update", "system:permission:read"])],
)
async def add_permission_to_user(user_id: int, permission_ids: List[int]):
    """
    为用户添加一个或多个权限。
    - **user_id**: 用户的唯一标识符。
    - **permission_ids**: 要添加的权限的唯一标识符列表。
    """
    user = await validate_user(user_id)

    permissions = await Permission.get_queryset().filter(id__in=permission_ids).all()
    if len(permissions) != len(permission_ids):
        missing_ids = set(permission_ids) - {permission.id for permission in permissions}
        raise HTTPException(status_code=404, detail=f"Permissions with IDs {missing_ids} not found")

    await user.permissions.add(*permissions)

    # 获取更新后的用户数据
    updated_user = await User.get_queryset().get(id=user_id)
    permission_data = await PermissionDetail.from_queryset(updated_user.permissions.all())
    return ResponseModel(data=permission_data)


# 用户删除权限
@user_router.delete(
    "/{user_id}/permissions",
    summary="删除用户权限",
    response_model=ResponseModel[List[PermissionDetail]],
    dependencies=[Security(get_current_active_user, scopes=["system:user:update", "system:permission:read"])],
)
async def delete_permission_from_user(user_id: int, permission_ids: List[int]):
    """
    删除用户的一个或多个权限。
    - **user_id**: 用户的唯一标识符。
    - **permission_ids**: 要删除的权限的唯一标识符列表。
    """
    user = await validate_user(user_id)

    permissions = await Permission.get_queryset().filter(id__in=permission_ids).all()
    if len(permissions) != len(permission_ids):
        missing_ids = set(permission_ids) - {permission.id for permission in permissions}
        raise HTTPException(status_code=404, detail=f"Permissions with IDs {missing_ids} not found")

    await user.permissions.remove(*permissions)

    # 获取更新后的用户数据
    updated_user = await User.get_queryset().get(id=user_id)
    permission_data = await PermissionDetail.from_queryset(updated_user.permissions.all())
    return ResponseModel(data=permission_data)


# 用户修改权限
@user_router.put(
    "/{user_id}/permissions",
    summary="修改用户权限",
    response_model=ResponseModel[List[PermissionDetail]],
    dependencies=[Security(get_current_active_user, scopes=["system:user:update", "system:permission:read"])],
)
async def update_permissions_for_user(user_id: int, permission_ids: List[int]):
    """
    修改用户的权限（覆盖更新）。
    - **user_id**: 用户的唯一标识符。
    - **permission_ids**: 要设置的权限的唯一标识符列表。
    """
    user = await validate_user(user_id)

    permissions = await Permission.get_queryset().filter(id__in=permission_ids).all()
    if len(permissions) != len(permission_ids):
        missing_ids = set(permission_ids) - {permission.id for permission in permissions}
        raise HTTPException(status_code=404, detail=f"Permissions with IDs {missing_ids} not found")

    await user.permissions.clear()
    await user.permissions.add(*permissions)

    # 获取更新后的用户数据
    updated_user = await User.get_queryset().get(id=user_id)
    permission_data = await PermissionDetail.from_queryset(updated_user.permissions.all())
    return ResponseModel(data=permission_data)<|MERGE_RESOLUTION|>--- conflicted
+++ resolved
@@ -79,15 +79,11 @@
 
 
 @user_router.put(
-<<<<<<< HEAD
-    "/{user_id}", summary="更新用户信息", response_model=ResponseModel[UserDetail], responses={404: {"model": HTTPNotFoundError}}
-=======
     "/{user_id}",
     summary="更新用户信息",
     response_model=ResponseModel[UserDetail],
     responses={404: {"model": HTTPNotFoundError}},
     dependencies=[Security(get_current_active_user, scopes=["system:user:update"])],
->>>>>>> a3ac2243
 )
 async def update_user(user_id: int, user: UserUpdate):
     """
@@ -104,15 +100,11 @@
 
 
 @user_router.patch(
-<<<<<<< HEAD
-    "/{user_id}", summary="部分更新用户信息", response_model=ResponseModel[UserDetail], responses={404: {"model": HTTPNotFoundError}}
-=======
     "/{user_id}",
     summary="部分更新用户信息",
     response_model=ResponseModel[UserDetail],
     responses={404: {"model": HTTPNotFoundError}},
     dependencies=[Security(get_current_active_user, scopes=["system:user:update"])],
->>>>>>> a3ac2243
 )
 async def patch_user(user_id: int, user: UserPatch):
     """
